--- conflicted
+++ resolved
@@ -1,10 +1,7 @@
 [workspace]
-<<<<<<< HEAD
+resolver = "2"
+members = ["byte0"]
 
 members = [
     "byte0"
-, "n_plus_one_example"]
-=======
-resolver = "2"
-members = ["byte0"]
->>>>>>> c284a953
+, "n_plus_one_example"]